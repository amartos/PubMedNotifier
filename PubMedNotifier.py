--- conflicted
+++ resolved
@@ -185,12 +185,6 @@
             self._error_log("Query {} is not valid.\n".format(title))
             return
 
-<<<<<<< HEAD
-                try:
-                    maxdate = self._config.get(item, "maxdate")
-                except configparser.NoOptionError:
-                    maxdate = self._default_maxdate
-=======
         self._queries[title] = {
                 "query":term,
                 "retstart":"",
@@ -198,7 +192,6 @@
                 "mindate":"",
                 "maxdate":"",
                 }
->>>>>>> 4ce52612
 
         for item in self._queries[title].keys():
             if item != "query":
